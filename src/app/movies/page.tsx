--- conflicted
+++ resolved
@@ -266,11 +266,7 @@
                         {/* Movies Grid */}
                         {(isSmallScreen ? allMovies : movies).length > 0 ? (
                             <>
-<<<<<<< HEAD
                                 <div className="grid grid-cols-2 sm:grid-cols-3 md:grid-cols-4 lg:grid-cols-5 gap-4">
-=======
-                                <div className="grid grid-cols-2 sm:grid-cols-3 lg:grid-cols-4 xl:grid-cols-5 gap-4">
->>>>>>> a38a1f13
                                     {/*eslint-disable-next-line @typescript-eslint/no-explicit-any */}
                                     {(isSmallScreen ? allMovies : movies).map((movie: any, index: number) => (
                                         <MediaCard
