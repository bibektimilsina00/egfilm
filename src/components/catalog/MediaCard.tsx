--- conflicted
+++ resolved
@@ -38,15 +38,9 @@
     const rating = item.vote_average ? formatVoteAverage(item.vote_average) : 'N/A';
 
     return (
-<<<<<<< HEAD
         <Link href={`/${type}/${item.id}`} className="group block" prefetch={true}>
             <Card className="bg-gray-900/50 border-gray-800 overflow-hidden transition-all duration-300 hover:scale-105 hover:shadow-2xl hover:border-blue-500/50 hover:bg-gray-900/80 py-0 gap-0">
                 <CardContent className="p-0 relative">
-=======
-        <Link href={`/${type}/${item.id}`} className="group block">
-            <Card className="bg-gray-900/50 border-gray-800 overflow-hidden transition-all duration-300 hover:scale-105 hover:shadow-2xl hover:border-blue-500/50 hover:bg-gray-900/80 h-full py-0">
-                <CardContent className="p-0 relative h-full">
->>>>>>> 0c1abe70
                     {/* Poster Image */}
                     <div className="relative aspect-[2/3] w-full h-full">
                         {!imageError && item.poster_path ? (
